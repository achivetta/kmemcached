/** Implementation of memcached protocol.
 *
 * This is an implementation of v1 of the libmemcachedprotocol interface.  This
 * file is based off the example implementation of a memcached server in the
 * libmemcached source code.
 */
#include <linux/kernel.h>
#include <linux/module.h>
#include <linux/init.h>
#include <linux/kthread.h>
#include <linux/spinlock.h>
#include <linux/errno.h>
#include <linux/types.h>
#include <linux/netdevice.h>
#include <linux/ip.h>
#include <linux/in.h>
#include <linux/delay.h>
#include <asm-generic/errno.h>

#include "libmp/protocol_handler.h"
#include "libmp/byteorder.h"
#include "storage.h"

static protocol_binary_response_status add_handler(const void *cookie,
                                                   const void *key,
                                                   uint16_t keylen,
                                                   const void *data,
                                                   uint32_t datalen,
                                                   uint32_t flags,
                                                   uint32_t exptime,
                                                   uint64_t *cas)
{
    item_t* item;

    (void)cookie;
<<<<<<< HEAD
=======
    write_lock(&storage_lock);
>>>>>>> 8891dd1a

    item= create_item(key, keylen, data, datalen, flags, (time_t)exptime);
    if (item == 0) 
        return PROTOCOL_BINARY_RESPONSE_ENOMEM;

    if (add_item(item)){
        *cas= item->cas;
        release_item(item);
        return PROTOCOL_BINARY_RESPONSE_SUCCESS;
    } else {
        return PROTOCOL_BINARY_RESPONSE_KEY_EEXISTS;
    }
<<<<<<< HEAD
=======

    write_unlock(&storage_lock);
    return rval;
>>>>>>> 8891dd1a
}

static protocol_binary_response_status append_handler(const void *cookie,
                                                      const void *key,
                                                      uint16_t keylen,
                                                      const void* val,
                                                      uint32_t vallen,
                                                      uint64_t cas,
                                                      uint64_t *result_cas)
{
<<<<<<< HEAD
=======
    protocol_binary_response_status rval= PROTOCOL_BINARY_RESPONSE_SUCCESS;
    item_t *item, *nitem;

    write_lock(&storage_lock);
>>>>>>> 8891dd1a
    (void)cookie;

    while (1){
        item_t *item, *nitem;
        uint64_t replace_cas;

        item= get_item(key, keylen);

        if (item == NULL)
            return PROTOCOL_BINARY_RESPONSE_KEY_ENOENT;
        
        if (cas != 0 && cas != item->cas){
            release_item(item);
            return PROTOCOL_BINARY_RESPONSE_KEY_EEXISTS;
        }
        replace_cas = item->cas;
        
        if ((nitem= create_item(key, keylen, NULL, item->size + vallen,
                                       item->flags, item->exp)) == NULL) {
            release_item(item);
            return PROTOCOL_BINARY_RESPONSE_ENOMEM;
        }

        memcpy(nitem->data, item->data, item->size);
        memcpy(((char*)(nitem->data)) + item->size, val, vallen);

        release_item(item);

<<<<<<< HEAD
        if (replace_item(nitem, replace_cas) == 0){
            *result_cas= nitem->cas;
            release_item(nitem);
            return PROTOCOL_BINARY_RESPONSE_SUCCESS;
        }

        if (cas){
            *result_cas= nitem->cas;
            release_item(nitem);
            return PROTOCOL_BINARY_RESPONSE_KEY_EEXISTS;
        }

        /* We had our item to append to switched out from under us, but that's
         * okay since we weren't trying to replace an item with a specific cas.
         * Now, we'll just try again. 
         */
    }
=======
    write_unlock(&storage_lock);
    return rval;
>>>>>>> 8891dd1a
}

static protocol_binary_response_status decrement_handler(const void *cookie,
                                                         const void *key,
                                                         uint16_t keylen,
                                                         uint64_t delta,
                                                         uint64_t initial,
                                                         uint32_t expiration,
                                                         uint64_t *result,
                                                         uint64_t *result_cas) {

<<<<<<< HEAD
    // FIXME: How should this behave if the data is longer that 8 bytes? Shorter?
    // FIXME: "If the counter does not exist ... If the expiration value is all
    // one-bits (0xffffffff), the operation will fail with NOT_FOUND."
=======
    (void)cookie;
    write_lock(&storage_lock);
>>>>>>> 8891dd1a

    while (1){
        item_t *item;
        uint64_t cas = 0;
        uint64_t val= initial;
        uint32_t new_expiration = expiration;

        item= get_item(key, keylen);

        if (item != NULL) {
            if (delta > *(uint64_t*)item->data)
                val= 0;
            else
                val= *(uint64_t*)item->data - delta;

            new_expiration= (uint32_t)item->exp;
            cas = item->cas;
            release_item(item);
        } 

        item= create_item(key, keylen, NULL, sizeof(initial), 0,
                          (time_t)expiration);
        if (item == NULL) {
            return PROTOCOL_BINARY_RESPONSE_ENOMEM;
        } else {
            memcpy(item->data, &val, sizeof(val));
            *result= val;
        }

        if ((cas && (replace_item(item,cas) == 0)) || add_item(item)){
            *result_cas= item->cas;
            release_item(item);
            return PROTOCOL_BINARY_RESPONSE_SUCCESS;
        }

        release_item(item);

<<<<<<< HEAD
        /* We had our item to decrement switched out from under us, but that's
         * okay since we weren't trying to replace an item with a specific cas.
         * Now, we'll just try again. 
         */
    }
=======
    write_unlock(&storage_lock);
    return rval;
>>>>>>> 8891dd1a
}

static protocol_binary_response_status delete_handler(const void *cookie,
                                                      const void *key,
                                                      uint16_t keylen,
                                                      uint64_t cas) {
    (void)cookie;
<<<<<<< HEAD

    switch (delete_item(key,keylen,cas)){
        case 0: return PROTOCOL_BINARY_RESPONSE_SUCCESS;
        case -1: return PROTOCOL_BINARY_RESPONSE_KEY_ENOENT;
        case -2: return PROTOCOL_BINARY_RESPONSE_KEY_EEXISTS;
        default: BUG(); return 0;
    }
=======
    write_lock(&storage_lock);

    if (cas != 0) {
        item_t *item= get_item(key, keylen);
        if (item != NULL) {
            if (item->cas != cas) {
                release_item(item);
                write_unlock(&storage_lock);
                return PROTOCOL_BINARY_RESPONSE_KEY_EEXISTS;
            }
            release_item(item);
        }
    }

    if (!delete_item(key, keylen)) {
        rval= PROTOCOL_BINARY_RESPONSE_KEY_ENOENT;
    }

    write_unlock(&storage_lock);
    return rval;
>>>>>>> 8891dd1a
}


static protocol_binary_response_status flush_handler(const void *cookie,
                                                     uint32_t when) {

    (void)cookie;
<<<<<<< HEAD
    flush(when);
=======
    write_lock(&storage_lock);
    flush(when);
    write_unlock(&storage_lock);
>>>>>>> 8891dd1a
    return PROTOCOL_BINARY_RESPONSE_SUCCESS;
}

static protocol_binary_response_status get_handler(const void *cookie,
                                                   const void *key,
                                                   uint16_t keylen,
                                                   memcached_binary_protocol_get_response_handler response_handler) {
    protocol_binary_response_status rc;
    item_t *item = get_item(key, keylen);

<<<<<<< HEAD

    if (item == NULL)
=======
    read_lock(&storage_lock);
    item = get_item(key, keylen);

    if (item == NULL) {
        read_unlock(&storage_lock);
>>>>>>> 8891dd1a
        return PROTOCOL_BINARY_RESPONSE_KEY_ENOENT;

    rc= response_handler(cookie, key, (uint16_t)keylen, item->data,
                         (uint32_t)item->size, item->flags, item->cas);

    release_item(item);

<<<<<<< HEAD
=======
    read_unlock(&storage_lock);
>>>>>>> 8891dd1a
    return rc;
}

static protocol_binary_response_status increment_handler(const void *cookie,
                                                         const void *key,
                                                         uint16_t keylen,
                                                         uint64_t delta,
                                                         uint64_t initial,
                                                         uint32_t expiration,
                                                         uint64_t *result,
                                                         uint64_t *result_cas) {
<<<<<<< HEAD
    // FIXME: How should this behave if the data is longer that 8 bytes? Shorter?
    // FIXME: "If the counter does not exist ... If the expiration value is all
    // one-bits (0xffffffff), the operation will fail with NOT_FOUND."
=======
    protocol_binary_response_status rval= PROTOCOL_BINARY_RESPONSE_SUCCESS;
    uint64_t val= initial;
    item_t *item;
    
    (void)cookie;
    write_lock(&storage_lock);
>>>>>>> 8891dd1a

    while (1){
        item_t *item;
        uint64_t cas = 0;
        uint64_t val= initial;
        uint32_t new_expiration = expiration;

        item= get_item(key, keylen);

        if (item != NULL) {
            val= (*(uint64_t*)item->data) + delta;
            new_expiration= (uint32_t)item->exp;
            cas = item->cas;
            release_item(item);
        } 

        item= create_item(key, keylen, NULL, sizeof(initial), 0,
                          (time_t)expiration);
        if (item == NULL) {
            return PROTOCOL_BINARY_RESPONSE_ENOMEM;
        } else {
            memcpy(item->data, &val, sizeof(val));
            *result= val;
        }

        if ((cas && (replace_item(item,cas) == 0)) || add_item(item)){
                *result_cas= item->cas;
                release_item(item);
                return PROTOCOL_BINARY_RESPONSE_SUCCESS;
        }

<<<<<<< HEAD
        release_item(item);
=======
    write_unlock(&storage_lock);
>>>>>>> 8891dd1a

        /* We had our item switched out from under us, but that's okay since we
         * weren't trying to replace an item with a specific cas.  Now, we'll
         * just try again. 
         */
    }
}

static protocol_binary_response_status noop_handler(const void *cookie) {
  (void)cookie;
  return PROTOCOL_BINARY_RESPONSE_SUCCESS;
}

static protocol_binary_response_status prepend_handler(const void *cookie,
                                                       const void *key,
                                                       uint16_t keylen,
                                                       const void* val,
                                                       uint32_t vallen,
                                                       uint64_t cas,
                                                       uint64_t *result_cas) {
    while (1){
        item_t *item, *nitem;
        uint64_t replace_cas;

<<<<<<< HEAD
        item= get_item(key, keylen);
=======
    item_t *nitem= NULL;
    item_t *item;

    (void)cookie;
    write_lock(&storage_lock);
>>>>>>> 8891dd1a

        if (item == NULL)
            return PROTOCOL_BINARY_RESPONSE_KEY_ENOENT;
        
        if (cas != 0 && cas != item->cas){
            release_item(item);
            return PROTOCOL_BINARY_RESPONSE_KEY_EEXISTS;
        }
        replace_cas = item->cas;
        
        if ((nitem= create_item(key, keylen, NULL, item->size + vallen,
                                       item->flags, item->exp)) == NULL) {
            release_item(item);
            return PROTOCOL_BINARY_RESPONSE_ENOMEM;
        }

        memcpy(nitem->data, val, vallen);
        memcpy(((char*)(nitem->data)) + vallen, item->data, item->size);

        release_item(item);

        if (replace_item(nitem, replace_cas) == 0){
            *result_cas= nitem->cas;
            release_item(nitem);
            return PROTOCOL_BINARY_RESPONSE_SUCCESS;
        }

<<<<<<< HEAD
        if (cas){
            *result_cas= nitem->cas;
            release_item(nitem);
            return PROTOCOL_BINARY_RESPONSE_KEY_EEXISTS;
        }

        /* We had our item to prepend switched out from under us, but that's
         * okay since we weren't trying to replace an item with a specific cas.
         * Now, we'll just try again. 
         */
    }
=======
    write_unlock(&storage_lock);
    return rval;
>>>>>>> 8891dd1a
}

static protocol_binary_response_status quit_handler(const void *cookie) {
  (void)cookie;
  return PROTOCOL_BINARY_RESPONSE_SUCCESS;
}

static protocol_binary_response_status replace_handler(const void *cookie,
                                                       const void *key,
                                                       uint16_t keylen,
                                                       const void* data,
                                                       uint32_t datalen,
                                                       uint32_t flags,
                                                       uint32_t exptime,
                                                       uint64_t cas,
                                                       uint64_t *result_cas) {
    item_t* item; 
<<<<<<< HEAD
    int ret;
=======

    write_lock(&storage_lock);
>>>>>>> 8891dd1a
    (void)cookie;

    item= create_item(key, keylen, data, datalen, flags, (time_t)exptime);
    if (item == NULL)
        return PROTOCOL_BINARY_RESPONSE_ENOMEM;

    ret = replace_item(item,cas);
    *result_cas = item->cas;
    release_item(item);

<<<<<<< HEAD
    switch (ret){
        case 0: return PROTOCOL_BINARY_RESPONSE_SUCCESS;
        case -1: return PROTOCOL_BINARY_RESPONSE_KEY_ENOENT;
        case -2: return PROTOCOL_BINARY_RESPONSE_KEY_EEXISTS;
        default: BUG(); return 0;
    }
=======
    write_unlock(&storage_lock);
    return rval;
>>>>>>> 8891dd1a
}

static protocol_binary_response_status set_handler(const void *cookie,
                                                   const void *key,
                                                   uint16_t keylen,
                                                   const void* data,
                                                   uint32_t datalen,
                                                   uint32_t flags,
                                                   uint32_t exptime,
                                                   uint64_t cas,
                                                   uint64_t *result_cas) {
    item_t* item;

    (void)cookie;
<<<<<<< HEAD

    if (cas != 0)
        return replace_handler(cookie, key, keylen, data, datalen, flags,
                               exptime, cas, result_cas);
=======
    write_lock(&storage_lock);

    if (cas != 0) {
        item_t* item= get_item(key, keylen);
        if (item != NULL && cas != item->cas) {
            /* Invalid CAS value */
            release_item(item);
            write_unlock(&storage_lock);
            return PROTOCOL_BINARY_RESPONSE_KEY_EEXISTS;
        }
    }
>>>>>>> 8891dd1a

    item= create_item(key, keylen, data, datalen, flags, (time_t)exptime);
    if (item == 0)
        return PROTOCOL_BINARY_RESPONSE_ENOMEM;

    set_item(item);
    *result_cas= item->cas;
    release_item(item);

<<<<<<< HEAD
    return PROTOCOL_BINARY_RESPONSE_SUCCESS;;
=======
    write_unlock(&storage_lock);
    return rval;
>>>>>>> 8891dd1a
}

static protocol_binary_response_status stat_handler(const void *cookie,
                                                    const void *key,
                                                    uint16_t keylen,
                                                    memcached_binary_protocol_stat_response_handler response_handler) {
  (void)key;
  (void)keylen;
  /* Just return an empty packet */
  return response_handler(cookie, NULL, 0, NULL, 0);
}

static protocol_binary_response_status version_handler(const void *cookie,
                                                       memcached_binary_protocol_version_response_handler response_handler) {
  const char *version= "0.1.1";
  return response_handler(cookie, version, (uint32_t)strlen(version));
}

memcached_binary_protocol_callback_st interface_impl= {
  .interface_version= MEMCACHED_PROTOCOL_HANDLER_V1,
  .interface.v1= {
    .add= add_handler,
    .append= append_handler,
    .decrement= decrement_handler,
    .delete= delete_handler,
    .flush= flush_handler,
    .get= get_handler,
    .increment= increment_handler,
    .noop= noop_handler,
    .prepend= prepend_handler,
    .quit= quit_handler,
    .replace= replace_handler,
    .set= set_handler,
    .stat= stat_handler,
    .version= version_handler
  }
};<|MERGE_RESOLUTION|>--- conflicted
+++ resolved
@@ -33,10 +33,6 @@
     item_t* item;
 
     (void)cookie;
-<<<<<<< HEAD
-=======
-    write_lock(&storage_lock);
->>>>>>> 8891dd1a
 
     item= create_item(key, keylen, data, datalen, flags, (time_t)exptime);
     if (item == 0) 
@@ -49,12 +45,6 @@
     } else {
         return PROTOCOL_BINARY_RESPONSE_KEY_EEXISTS;
     }
-<<<<<<< HEAD
-=======
-
-    write_unlock(&storage_lock);
-    return rval;
->>>>>>> 8891dd1a
 }
 
 static protocol_binary_response_status append_handler(const void *cookie,
@@ -65,13 +55,6 @@
                                                       uint64_t cas,
                                                       uint64_t *result_cas)
 {
-<<<<<<< HEAD
-=======
-    protocol_binary_response_status rval= PROTOCOL_BINARY_RESPONSE_SUCCESS;
-    item_t *item, *nitem;
-
-    write_lock(&storage_lock);
->>>>>>> 8891dd1a
     (void)cookie;
 
     while (1){
@@ -100,7 +83,6 @@
 
         release_item(item);
 
-<<<<<<< HEAD
         if (replace_item(nitem, replace_cas) == 0){
             *result_cas= nitem->cas;
             release_item(nitem);
@@ -118,10 +100,6 @@
          * Now, we'll just try again. 
          */
     }
-=======
-    write_unlock(&storage_lock);
-    return rval;
->>>>>>> 8891dd1a
 }
 
 static protocol_binary_response_status decrement_handler(const void *cookie,
@@ -133,14 +111,9 @@
                                                          uint64_t *result,
                                                          uint64_t *result_cas) {
 
-<<<<<<< HEAD
     // FIXME: How should this behave if the data is longer that 8 bytes? Shorter?
     // FIXME: "If the counter does not exist ... If the expiration value is all
     // one-bits (0xffffffff), the operation will fail with NOT_FOUND."
-=======
-    (void)cookie;
-    write_lock(&storage_lock);
->>>>>>> 8891dd1a
 
     while (1){
         item_t *item;
@@ -178,16 +151,11 @@
 
         release_item(item);
 
-<<<<<<< HEAD
         /* We had our item to decrement switched out from under us, but that's
          * okay since we weren't trying to replace an item with a specific cas.
          * Now, we'll just try again. 
          */
     }
-=======
-    write_unlock(&storage_lock);
-    return rval;
->>>>>>> 8891dd1a
 }
 
 static protocol_binary_response_status delete_handler(const void *cookie,
@@ -195,7 +163,6 @@
                                                       uint16_t keylen,
                                                       uint64_t cas) {
     (void)cookie;
-<<<<<<< HEAD
 
     switch (delete_item(key,keylen,cas)){
         case 0: return PROTOCOL_BINARY_RESPONSE_SUCCESS;
@@ -203,28 +170,6 @@
         case -2: return PROTOCOL_BINARY_RESPONSE_KEY_EEXISTS;
         default: BUG(); return 0;
     }
-=======
-    write_lock(&storage_lock);
-
-    if (cas != 0) {
-        item_t *item= get_item(key, keylen);
-        if (item != NULL) {
-            if (item->cas != cas) {
-                release_item(item);
-                write_unlock(&storage_lock);
-                return PROTOCOL_BINARY_RESPONSE_KEY_EEXISTS;
-            }
-            release_item(item);
-        }
-    }
-
-    if (!delete_item(key, keylen)) {
-        rval= PROTOCOL_BINARY_RESPONSE_KEY_ENOENT;
-    }
-
-    write_unlock(&storage_lock);
-    return rval;
->>>>>>> 8891dd1a
 }
 
 
@@ -232,13 +177,7 @@
                                                      uint32_t when) {
 
     (void)cookie;
-<<<<<<< HEAD
     flush(when);
-=======
-    write_lock(&storage_lock);
-    flush(when);
-    write_unlock(&storage_lock);
->>>>>>> 8891dd1a
     return PROTOCOL_BINARY_RESPONSE_SUCCESS;
 }
 
@@ -249,16 +188,8 @@
     protocol_binary_response_status rc;
     item_t *item = get_item(key, keylen);
 
-<<<<<<< HEAD
 
     if (item == NULL)
-=======
-    read_lock(&storage_lock);
-    item = get_item(key, keylen);
-
-    if (item == NULL) {
-        read_unlock(&storage_lock);
->>>>>>> 8891dd1a
         return PROTOCOL_BINARY_RESPONSE_KEY_ENOENT;
 
     rc= response_handler(cookie, key, (uint16_t)keylen, item->data,
@@ -266,10 +197,6 @@
 
     release_item(item);
 
-<<<<<<< HEAD
-=======
-    read_unlock(&storage_lock);
->>>>>>> 8891dd1a
     return rc;
 }
 
@@ -281,18 +208,9 @@
                                                          uint32_t expiration,
                                                          uint64_t *result,
                                                          uint64_t *result_cas) {
-<<<<<<< HEAD
     // FIXME: How should this behave if the data is longer that 8 bytes? Shorter?
     // FIXME: "If the counter does not exist ... If the expiration value is all
     // one-bits (0xffffffff), the operation will fail with NOT_FOUND."
-=======
-    protocol_binary_response_status rval= PROTOCOL_BINARY_RESPONSE_SUCCESS;
-    uint64_t val= initial;
-    item_t *item;
-    
-    (void)cookie;
-    write_lock(&storage_lock);
->>>>>>> 8891dd1a
 
     while (1){
         item_t *item;
@@ -324,11 +242,7 @@
                 return PROTOCOL_BINARY_RESPONSE_SUCCESS;
         }
 
-<<<<<<< HEAD
         release_item(item);
-=======
-    write_unlock(&storage_lock);
->>>>>>> 8891dd1a
 
         /* We had our item switched out from under us, but that's okay since we
          * weren't trying to replace an item with a specific cas.  Now, we'll
@@ -353,15 +267,7 @@
         item_t *item, *nitem;
         uint64_t replace_cas;
 
-<<<<<<< HEAD
         item= get_item(key, keylen);
-=======
-    item_t *nitem= NULL;
-    item_t *item;
-
-    (void)cookie;
-    write_lock(&storage_lock);
->>>>>>> 8891dd1a
 
         if (item == NULL)
             return PROTOCOL_BINARY_RESPONSE_KEY_ENOENT;
@@ -389,7 +295,6 @@
             return PROTOCOL_BINARY_RESPONSE_SUCCESS;
         }
 
-<<<<<<< HEAD
         if (cas){
             *result_cas= nitem->cas;
             release_item(nitem);
@@ -401,10 +306,6 @@
          * Now, we'll just try again. 
          */
     }
-=======
-    write_unlock(&storage_lock);
-    return rval;
->>>>>>> 8891dd1a
 }
 
 static protocol_binary_response_status quit_handler(const void *cookie) {
@@ -422,12 +323,7 @@
                                                        uint64_t cas,
                                                        uint64_t *result_cas) {
     item_t* item; 
-<<<<<<< HEAD
     int ret;
-=======
-
-    write_lock(&storage_lock);
->>>>>>> 8891dd1a
     (void)cookie;
 
     item= create_item(key, keylen, data, datalen, flags, (time_t)exptime);
@@ -438,17 +334,12 @@
     *result_cas = item->cas;
     release_item(item);
 
-<<<<<<< HEAD
     switch (ret){
         case 0: return PROTOCOL_BINARY_RESPONSE_SUCCESS;
         case -1: return PROTOCOL_BINARY_RESPONSE_KEY_ENOENT;
         case -2: return PROTOCOL_BINARY_RESPONSE_KEY_EEXISTS;
         default: BUG(); return 0;
     }
-=======
-    write_unlock(&storage_lock);
-    return rval;
->>>>>>> 8891dd1a
 }
 
 static protocol_binary_response_status set_handler(const void *cookie,
@@ -463,24 +354,10 @@
     item_t* item;
 
     (void)cookie;
-<<<<<<< HEAD
 
     if (cas != 0)
         return replace_handler(cookie, key, keylen, data, datalen, flags,
                                exptime, cas, result_cas);
-=======
-    write_lock(&storage_lock);
-
-    if (cas != 0) {
-        item_t* item= get_item(key, keylen);
-        if (item != NULL && cas != item->cas) {
-            /* Invalid CAS value */
-            release_item(item);
-            write_unlock(&storage_lock);
-            return PROTOCOL_BINARY_RESPONSE_KEY_EEXISTS;
-        }
-    }
->>>>>>> 8891dd1a
 
     item= create_item(key, keylen, data, datalen, flags, (time_t)exptime);
     if (item == 0)
@@ -490,12 +367,7 @@
     *result_cas= item->cas;
     release_item(item);
 
-<<<<<<< HEAD
     return PROTOCOL_BINARY_RESPONSE_SUCCESS;;
-=======
-    write_unlock(&storage_lock);
-    return rval;
->>>>>>> 8891dd1a
 }
 
 static protocol_binary_response_status stat_handler(const void *cookie,
