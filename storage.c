--- conflicted
+++ resolved
@@ -70,17 +70,11 @@
 
 bool initialize_storage(void) 
 {
-<<<<<<< HEAD
     int i;
 
     hashtable = vzalloc(hashsize(hashpower) * sizeof(void *));
 
     if (!hashtable) {
-=======
-    rwlock_init(&storage_lock);
-    primary_hashtable = vzalloc(hashsize(hashpower) * sizeof(void *));
-    if (! primary_hashtable) {
->>>>>>> 8891dd1a
         printk(KERN_INFO "assoc.c: Failed to init hashtable.\n");
         return false;
     }
